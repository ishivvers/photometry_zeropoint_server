--- conflicted
+++ resolved
@@ -9,12 +9,8 @@
 
 TO DO:
 - split field in calculate_zeropoint to decrease running time
-<<<<<<< HEAD
-- try running everything in Jy instead of flam, to see if that helps with fitting/precision errors
-=======
 - have some iterative way to throw out ONE datapoint if there is one
   that fits poorly
->>>>>>> 67cda225
 '''
 
 
@@ -62,12 +58,8 @@
                        'z':1.263, 'y':1.058, 'B':4.315, 'R':2.673,
                        'J':0.709, 'H':0.449, 'K':0.302}
 
-<<<<<<< HEAD
 ALL_FILTERS = np.array(['u','g','r','i','z','y','B','R','J','H','K'])
 # central wavelength (AA) and flux zeropoint (erg/s/cm^2/A, i.e. flam)
-=======
-ALL_FILTERS = ['u','g','r','i','z','y','B','R','J','H','K']
->>>>>>> 67cda225
 FILTER_PARAMS =  {'u': (3551., 8.5864e-9), 'g': (4686., 4.8918e-9),
                   'r': (6165., 2.8473e-9), 'i': (7481., 1.9367e-9),
                   'z': (8931., 1.3564e-9), 'y': (10091., 1.0696e-9),
